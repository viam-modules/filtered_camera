--- conflicted
+++ resolved
@@ -12,13 +12,6 @@
 var Family = resource.ModelNamespace("tahiya").WithFamily("camera")
 
 func IsFromDataMgmt(ctx context.Context, extra map[string]interface{}) bool {
-<<<<<<< HEAD
-	if extra[data.FromDMString] == true == true {
-		return true
-	}
-
-=======
->>>>>>> daaa445f
 	if extra != nil && extra[data.FromDMString] == true {
 		return true
 	}
@@ -35,19 +28,13 @@
 		return nil, camera.ImageMetadata{}, err
 	}
 
-<<<<<<< HEAD
 	// Pass in annotations per image.
 	// The other option is to add annotations to the NamedImage struct.
 	// This is just a placeholder since I don't know where exactly in the
 	// pipeline the annotations will be added.
-	return bytes, camera.ImageMetadata{
-		MimeType: ni[0].MimeType(),
-		Annotations: data.Annotations{
-			Classifications: []data.Classification{
-				{Label: "test_filtered_cam", Confidence: new(float64)},
-			},
-		}}, nil
-=======
-	return data, camera.ImageMetadata{MimeType: ni[0].MimeType(), Annotations: ni[0].Annotations}, nil
->>>>>>> daaa445f
+	annotations := ni[0].Annotations
+	annotations.Classifications = append(annotations.Classifications,
+		data.Classification{Label: "test_filtered_camera"})
+
+	return bytes, camera.ImageMetadata{MimeType: ni[0].MimeType(), Annotations: annotations}, nil
 }