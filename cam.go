--- conflicted
+++ resolved
@@ -557,7 +557,7 @@
 
 func detectionsToAnnotations(ds []objectdetection.Detection) data.Annotations {
 	annotations := data.Annotations{
-		BoundingBoxes: make([]data.BoundingBox, 0, len(ds)),
+		BoundingBoxes:   make([]data.BoundingBox, 0, len(ds)),
 		Classifications: []data.Classification{},
 	}
 	for _, d := range ds {
@@ -574,18 +574,14 @@
 			})
 		}
 		annotations.Classifications = append(annotations.Classifications, data.Classification{
-			Label: d.Label(),
+			Label:      d.Label(),
 			Confidence: &score,
 		})
 	}
 	return annotations
 }
 
-<<<<<<< HEAD
-func (fc *filteredCamera) NextPointCloud(ctx context.Context, _ map[string]interface{}) (pointcloud.PointCloud, error) {
-=======
 func (fc *filteredCamera) NextPointCloud(ctx context.Context, extra map[string]interface{}) (pointcloud.PointCloud, error) {
->>>>>>> daaa445f
 	return nil, fmt.Errorf("filteredCamera doesn't support pointclouds yet")
 }
 
